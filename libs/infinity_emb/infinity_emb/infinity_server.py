--- conflicted
+++ resolved
@@ -129,13 +129,8 @@
         requests.post("http://..:7997/v1/embeddings",
             json={"model":"bge-small-en-v1.5","input":["A sentence to encode."]})
         """
-<<<<<<< HEAD
         model: AsyncEmbeddingEngine = app.model
         if model.is_overloaded():
-=======
-        bh: BatchHandler = app.batch_handler  # type: ignore
-        if bh.is_overloaded():
->>>>>>> 583c3e11
             raise errors.OpenAIException(
                 "model overloaded", code=status.HTTP_429_TOO_MANY_REQUESTS
             )
