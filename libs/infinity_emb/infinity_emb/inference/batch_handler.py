--- conflicted
+++ resolved
@@ -7,6 +7,7 @@
 from queue import Queue
 from typing import Dict, List, Union
 
+from infinity_emb.inference.caching_layer import Cache
 from infinity_emb.inference.primitives import (
     EmbeddingResult,
     NpEmbeddingType,
@@ -18,72 +19,6 @@
 from infinity_emb.transformer.abstract import BaseTransformer
 from infinity_emb.transformer.utils import get_lengths_with_tokenize
 
-# from operator import attrgetter
-# import random
-# import bisect
-# class CustomPrioQueue:
-#     def __init__(self) -> None:
-#         """"""
-#         self._lock_queue_event = threading.Lock()
-#         self._queue: List[PrioritizedQueueItem] = []
-#         # event that indicates items in queue.
-#         self._sync_event = threading.Event()
-
-#     def __len__(self):
-#         return len(self._queue)
-
-#     async def extend(self, items: List[PrioritizedQueueItem]):
-#         with self._lock_queue_event:
-#             for item in items:
-#                 bisect.insort(self._queue, item)
-
-#             self._sync_event.set()
-
-#     def pop_optimal_batches(
-#         self, size: int, timeout=0.2, latest_first=False
-#     ) -> Union[List[List[EmbeddingResult]], None]:
-#         """
-#         pop batch `up to size` + `continuous (sorted)` from queue
-
-#         Args:
-#             size (int): max size of batch
-#             timeout (float, optional): timeout until None is returned.
-#               Defaults to 0.2.
-#             latest_first (bool, optional): guarantees processing of oldest item
-#                 in list. As latest first requires getting argmin of created
-#                 timestamps, which is slow.  Defaults to False.
-
-#         returns:
-#             None: if there is not a single item in self._queue after timeout
-#             else: List[EmbeddingResult] with len(1<=size)
-#         """
-#         if not self._queue:
-#             if not self._sync_event.wait(timeout):
-#                 return None
-
-#         if len(self._queue) > size:
-#             if latest_first:
-#                 # slower operation: we have a large list
-#                 # and can spend some time computing the argmin
-#                 # pick oldest one -> argmin timestamp
-#                 start = self._queue.index(
-#                  min(self._queue, key=attrgetter("timestamp")))
-#             else:
-#                 # pick a random continuous slice, at beginning or at the end.
-#                 start = random.randrange(-size, len(self._queue))
-#             start = max(0, min(len(self._queue) - size, start))
-#         else:
-#             start = 0
-#         end = start + size
-
-#         with self._lock_queue_event:
-#             new_items = self._queue[start:end]
-#             self._queue = self._queue[:start] + self._queue[end:]
-#             if not self._queue:
-#                 self._sync_event.clear()
-#         # assert 1 <= len(new_items) <= size
-#         return [[i.item for i in new_items]]
-
 
 class CustomFIFOQueue:
     def __init__(self) -> None:
@@ -140,38 +75,40 @@
         new_items: List[List[EmbeddingResult]] = []
         for i in range(n_batches):
             mini_batch = new_items_l[size * i : size * (i + 1)]
-            mini_batch_e: List[EmbeddingResult] = [mi.item for mi in mini_batch]
-            new_items.append(mini_batch_e)
-            # # runtime checks
-            # if n_batches > 1:
-            #     assert len(mini_batch) == size
-            # else:
-            #     assert 1 <= len(mini_batch) <= size
-
-        return new_items
+            mini_batch_e: List[EmbeddingResult] = [
+                mi.item for mi in mini_batch if not mi.item.future.done()
+            ]
+            if mini_batch_e:
+                new_items.append(mini_batch_e)
+        if new_items:
+            return new_items
+        else:
+            return None
 
 
 class ResultKVStoreFuture:
-    # TODO: test if this works.
-    def __init__(self) -> None:
+    def __init__(self, cache: Union[Cache, None]) -> None:
         self._kv: Dict[str, NpEmbeddingType] = {}
+        self._cache = cache
 
     def __len__(self):
         return len(self._kv)
     
-    def _start_cache(self):
+    async def wait_for_response(self, item: EmbeddingResult) -> NpEmbeddingType:
+        """wait for future to return"""
         if self._cache:
-            self._cache.startup()
-
-    async def wait_for_response(self, fut: asyncio.Future) -> NpEmbeddingType:
-        """wait for future to return"""
-        response = await fut
-        return response
+            asyncio.create_task(self._cache.aget_complete(item))
+        return await item.future
+
+    async def _extend(self, batch: List[EmbeddingResult]):
+        for item in batch:
+            item.complete()
 
     async def extend(self, batch: List[EmbeddingResult]) -> None:
         """extend store with results"""
-        for item in batch:
-            item.future.set_result(item.embedding)
+        asyncio.create_task(self._extend(batch))
+        if self._cache:
+            asyncio.create_task(self._cache.add(batch))
 
 
 class BatchHandler:
@@ -181,6 +118,7 @@
         max_batch_size: int,
         max_queue_wait: int = int(os.environ.get("INFINITY_QUEUE_SIZE", 32_000)),
         batch_delay: float = 5e-3,
+        vector_disk_cache_path: str = "",
         verbose=False,
     ) -> None:
         """
@@ -200,13 +138,10 @@
         self.max_queue_wait = max_queue_wait
         self._verbose = verbose
         self._shutdown = threading.Event()
-        self._queue_prio = CustomFIFOQueue()
-        self._result_store = ResultKVStoreFuture()
         self._feature_queue: Queue = Queue(6)
         self._postprocess_queue: Queue = Queue(4)
         self._batch_delay = float(max(1e-4, batch_delay))
         self._threadpool = ThreadPoolExecutor()
-<<<<<<< HEAD
         self._queue_prio = CustomFIFOQueue()
         cache = (
             Cache(
@@ -218,8 +153,6 @@
         )
 
         self._result_store = ResultKVStoreFuture(cache)
-=======
->>>>>>> 6cad81c6
         self._ready = False
         self._last_inference = time.perf_counter()
 
@@ -243,21 +176,20 @@
             NpEmbeddingType: embedding as 1darray
         """
         # add an unique identifier
+
+        prios, usage = get_lengths_with_tokenize(sentences)
+
         prioqueue = []
-
-        prios, usage = get_lengths_with_tokenize(sentences)
-
-        futures = [self.loop.create_future() for _ in prios]
-
-        for s, p, fut in zip(sentences, prios, futures):
+        for s, p in zip(sentences, prios):
             item = PrioritizedQueueItem(
-                priority=p, item=EmbeddingResult(sentence=s, future=fut)
+                priority=p,
+                item=EmbeddingResult(sentence=s, future=self.loop.create_future()),
             )
             prioqueue.append(item)
         await self._queue_prio.extend(prioqueue)
 
         embeddings = await asyncio.gather(
-            *[self._result_store.wait_for_response(fut) for fut in futures]
+            *[self._result_store.wait_for_response(item.item) for item in prioqueue]
         )
         return embeddings, usage
 
@@ -399,6 +331,12 @@
         except Exception as ex:
             logger.exception(ex)
             raise ValueError("Postprocessor crashed")
+        
+        async def _delayed_warmup(self):
+            """in case there is no warmup -> perform some warmup."""
+            await asyncio.sleep(10)
+            logger.debug("Sending a warm up through embedding.")
+            await self.schedule(["test"]*self.max_batch_size)
 
     async def spawn(self):
         """set up the resources in batch"""
@@ -409,6 +347,7 @@
         self._threadpool.submit(self._preprocess_batch)
         self._threadpool.submit(self._core_batch)
         asyncio.create_task(self._postprocess_batch())
+        asyncio.create_task(self._delayed_warmup())
 
     async def shutdown(self):
         """
