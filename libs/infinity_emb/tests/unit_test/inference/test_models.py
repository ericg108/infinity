"""
Tests that the pretrained models produce the correct scores on the STSbenchmark dataset
"""

import copy
import sys
from typing import Union

import pytest
import torch
from sentence_transformers import InputExample  # type: ignore[import-untyped]
from sentence_transformers.evaluation import (  # type: ignore[import-untyped]
    EmbeddingSimilarityEvaluator,
)

from infinity_emb.args import EngineArgs
from infinity_emb.transformer.embedder.ct2 import CT2SentenceTransformer
from infinity_emb.transformer.embedder.sentence_transformer import (
    SentenceTransformerPatched,
)


def _pretrained_model_score(
    dataset: list[InputExample],
    model_name,
    expected_score,
    ct2_compute_type: str = "",
):
    test_samples = dataset[::3]
<<<<<<< HEAD

    model: Union[CT2SentenceTransformer, SentenceTransformerPatched]
=======
    model: Union[SentenceTransformerPatched, CT2SentenceTransformer]
>>>>>>> 4b109145
    if ct2_compute_type:
        model = CT2SentenceTransformer(
            engine_args=EngineArgs(model_name_or_path=model_name),
            ct2_compute_type=ct2_compute_type,
        )

    else:
        model = SentenceTransformerPatched(
            engine_args=EngineArgs(
                model_name_or_path=model_name,
                bettertransformer=not torch.backends.mps.is_available(),
            )
        )
    evaluator = EmbeddingSimilarityEvaluator.from_input_examples(
        test_samples, name="sts-test"
    )

    score = model.evaluate(evaluator)["sts-test_spearman_cosine"] * 100  # type: ignore
    print(model_name, "{:.2f} vs. exp: {:.2f}".format(score, expected_score))
    assert score > expected_score or abs(score - expected_score) < 0.01


@pytest.mark.parametrize(
    "model,score,compute_type",
    [
        ("sentence-transformers/bert-base-nli-mean-tokens", 76.37, "int8"),
        ("sentence-transformers/bert-base-nli-mean-tokens", 76.46, None),
        ("sentence-transformers/all-MiniLM-L6-v2", 81.03, None),
        ("sentence-transformers/all-MiniLM-L6-v2", 81.03, "default"),
        ("sentence-transformers/all-MiniLM-L6-v2", 80.73, "int8"),
        ("sentence-transformers/all-MiniLM-L6-v2", 81.03, "default"),
        ("michaelfeil/bge-small-en-v1.5", 84.90, None),
        ("michaelfeil/bge-small-en-v1.5", 84.90, "int8"),
    ],
)
@pytest.mark.skipif(sys.platform == "darwin", reason="does not run on mac")
def test_bert(get_sts_bechmark_dataset, model, score, compute_type):
    samples = copy.deepcopy(get_sts_bechmark_dataset[2])
    _pretrained_model_score(samples, model, score, ct2_compute_type=compute_type)<|MERGE_RESOLUTION|>--- conflicted
+++ resolved
@@ -27,12 +27,10 @@
     ct2_compute_type: str = "",
 ):
     test_samples = dataset[::3]
-<<<<<<< HEAD
+    model: Union[CT2SentenceTransformer, SentenceTransformerPatched]
 
-    model: Union[CT2SentenceTransformer, SentenceTransformerPatched]
-=======
     model: Union[SentenceTransformerPatched, CT2SentenceTransformer]
->>>>>>> 4b109145
+
     if ct2_compute_type:
         model = CT2SentenceTransformer(
             engine_args=EngineArgs(model_name_or_path=model_name),
